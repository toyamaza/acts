--- conflicted
+++ resolved
@@ -94,16 +94,10 @@
   std::pair<Vector3, Vector3> endsOfStrip(const GeometryContext& gctx,
                                           const cluster_t& cluster) const;
 
-<<<<<<< HEAD
+
 Vector2 globalCov(const GeometryContext& gctx,
     const GeometryIdentifier& geoId,
     const Vector2& localPos, const SymMatrix2& localCov) const;
-=======
-  std::pair<Vector3, Vector2> localToGlobal(const GeometryContext& gctx,
-                                            const GeometryIdentifier& geoId,
-                                            const Vector2& localPos,
-                                            const SymMatrix2& localCov) const;
->>>>>>> 5ca85272
 
   size_t getMeasurementId(const cluster_t& cluster) const;
 
