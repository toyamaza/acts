--- conflicted
+++ resolved
@@ -1,10 +1,6 @@
 add_library(
   ActsExamplesIoJson SHARED
-<<<<<<< HEAD
-  src/JsonDigitizationConfig.cpp
   src/JsonGeometryList.cpp
-=======
->>>>>>> 7c770352
   src/JsonMaterialWriter.cpp
   src/JsonSurfacesWriter.cpp
   src/JsonOptionsWriter.cpp
