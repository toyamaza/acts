--- conflicted
+++ resolved
@@ -1,27 +1,11 @@
-<<<<<<< HEAD
-cmt
-doc/html
-doc/latex
-._*
-!cmt/requirements
-=======
 # temporary Athena files
 # ======================
->>>>>>> 3259b5cc
 InstallArea
 WorkArea
 cmt
 genConf
 x86_64-slc6-gcc48-opt
 x86_64-slc6-gcc49-opt
-<<<<<<< HEAD
-.include_sym_links
-sym_link_include_dirs.sh
-.project
-.cproject
-Tracking/.settings
-.asetup.save
-=======
 .asetup.save
 
 # do not ignore changes in the requirements file
@@ -31,5 +15,4 @@
 # doxygen documentation
 # =====================
 doc/*
-!doc/doxygen.config
->>>>>>> 3259b5cc
+!doc/doxygen.config