// This file is part of the Acts project.
//
// Copyright (C) 2020 CERN for the benefit of the Acts project
//
// This Source Code Form is subject to the terms of the Mozilla Public
// License, v. 2.0. If a copy of the MPL was not distributed with this
// file, You can obtain one at http://mozilla.org/MPL/2.0/.

#pragma once

#include "Acts/Definitions/TrackParametrization.hpp"
#include "Acts/EventData/Measurement.hpp"
#include "Acts/EventData/MultiTrajectory.hpp"
#include "Acts/EventData/SourceLink.hpp"
#include "Acts/Geometry/GeometryContext.hpp"
#include "Acts/Geometry/GeometryIdentifier.hpp"

#include <array>
#include <cassert>
#include <cstddef>
#include <iosfwd>
#include <stdexcept>

namespace Acts {
namespace Test {

/// A minimal source link implementation for testing.
///
/// Instead of storing a reference to a measurement or raw data, the measurement
/// data is stored inline directly in the source link. Only 1d or 2d
/// measurements are supported to limit the overhead. Additionaly, a source
/// identifier is stored that can be used to store additional information. How
/// this is interpreted depends on the specific tests.
struct TestSourceLink final : public SourceLink {
  size_t sourceId = 0u;
  // use eBoundSize to indicate unused indices
  std::array<BoundIndices, 2> indices = {eBoundSize, eBoundSize};
  Acts::ActsVector<2> parameters;
  Acts::ActsSymMatrix<2> covariance;

  /// Construct a source link for a 1d measurement.
  TestSourceLink(BoundIndices idx, ActsScalar val, ActsScalar var,
                 GeometryIdentifier gid = GeometryIdentifier(), size_t sid = 0u)
      : SourceLink(gid),
        sourceId(sid),
        indices{idx, eBoundSize},
        parameters(val, 0),
        covariance(Acts::ActsVector<2>(var, 0).asDiagonal()) {}
  /// Construct a source link for a 2d measurement.
  TestSourceLink(BoundIndices idx0, BoundIndices idx1,
                 const Acts::ActsVector<2>& params,
                 const Acts::ActsSymMatrix<2>& cov,
                 GeometryIdentifier gid = GeometryIdentifier(), size_t sid = 0u)
      : SourceLink(gid),
        sourceId(sid),
        indices{idx0, idx1},
        parameters(params),
        covariance(cov) {}
  /// Default-construct an invalid source link to satisfy SourceLinkConcept.
  TestSourceLink() : SourceLink{GeometryIdentifier{}} {}
  TestSourceLink(const TestSourceLink&) = default;
  TestSourceLink(TestSourceLink&&) = default;
  TestSourceLink& operator=(const TestSourceLink&) = default;
  TestSourceLink& operator=(TestSourceLink&&) = default;
<<<<<<< HEAD
  constexpr size_t index() const { return sourceId; }
  constexpr GeometryIdentifier geometryId() const { return geoId; }
=======

  std::size_t index() const { return sourceId; }
>>>>>>> 8b6bc7a6
};

bool operator==(const TestSourceLink& lhs, const TestSourceLink& rhs);
bool operator!=(const TestSourceLink& lhs, const TestSourceLink& rhs);
std::ostream& operator<<(std::ostream& os, const TestSourceLink& sourceLink);

/// Extract measurements from TestSourceLinks.
struct TestSourceLinkCalibrator {
  /// Extract the measurement from a TestSourceLink.
  ///
  /// @tparam parameters_t Track parameters type
  /// @param sourceLink Input source link
  /// @param parameters Input track parameters (unused)
  ///
  /// Since the TestSourceLink stores the necessary data inline, this just
  /// constructs the correct type from the stored data. Consequently, it does
  /// not depend on the track parameters, but they still must be part of the
  /// interface.
  template <typename parameters_t>
  BoundVariantMeasurement operator()(
      const Acts::SourceLink& sourceLink,
      const parameters_t& /* parameters */) const {
    const auto& sl = static_cast<const TestSourceLink&>(sourceLink);
    if ((sl.indices[0] != eBoundSize) and (sl.indices[1] != eBoundSize)) {
      return makeMeasurement(sl, sl.parameters, sl.covariance, sl.indices[0],
                             sl.indices[1]);
    } else if (sl.indices[0] != eBoundSize) {
      return makeMeasurement(sl, sl.parameters.head<1>(),
                             sl.covariance.topLeftCorner<1, 1>(),
                             sl.indices[0]);
    } else {
      throw std::runtime_error(
          "Tried to extract measurement from invalid TestSourceLink");
    }
  }
};

}  // namespace Test
}  // namespace Acts<|MERGE_RESOLUTION|>--- conflicted
+++ resolved
@@ -62,13 +62,13 @@
   TestSourceLink(TestSourceLink&&) = default;
   TestSourceLink& operator=(const TestSourceLink&) = default;
   TestSourceLink& operator=(TestSourceLink&&) = default;
-<<<<<<< HEAD
+
   constexpr size_t index() const { return sourceId; }
   constexpr GeometryIdentifier geometryId() const { return geoId; }
-=======
 
-  std::size_t index() const { return sourceId; }
->>>>>>> 8b6bc7a6
+
+  // std::size_t index() const { return sourceId; }
+
 };
 
 bool operator==(const TestSourceLink& lhs, const TestSourceLink& rhs);
