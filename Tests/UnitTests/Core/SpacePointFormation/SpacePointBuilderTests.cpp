--- conflicted
+++ resolved
@@ -226,35 +226,23 @@
     std::vector<SourceLink> slinks;
     slinks.emplace_back(sl);
     SpacePointBuilderOptions spOpt;
-<<<<<<< HEAD
     spOpt.vertex = vertex;
-
-    spBuilder.buildSpacePoint(geoCtx, measVect, spOpt,
-=======
     spOpt.paramCovAccessor = accessor;
     spBuilder.buildSpacePoint(geoCtx, slinks, spOpt,
->>>>>>> 3e01fdab
                               std::back_inserter(spacePoints));
   }
   BOOST_CHECK_EQUAL(spacePoints.size(), 2);
   std::vector<std::pair<SourceLink, SourceLink>> slinkPairs;
 
   // strip SP building
-<<<<<<< HEAD
+
   StripPairOptions pairOpt;
-
-  spBuilder.makeMeasurementPairs(tgContext, pairOpt, frontMeasurements,
-                                 backMeasurements, measPairs);
-
-  BOOST_CHECK_EQUAL(measPairs.size(), 2);
-=======
-  SpacePointBuilderOptions spOpt1;
-  spOpt1.paramCovAccessor = accessor;
+  pairOpt.paramCovAccessor = accessor;
+
   spBuilder.makeSlinkPairs(tgContext, frontSourceLinks, backSourceLinks,
-                           slinkPairs, spOpt1);
+                           slinkPairs, pairOpt);
 
   BOOST_CHECK_EQUAL(slinkPairs.size(), 2);
->>>>>>> 3e01fdab
 
   for (auto& slinkPair : slinkPairs) {
     const std::pair<Vector3, Vector3> end1 =
@@ -263,13 +251,7 @@
         stripEnds(geometry, geoCtx, slinkPair.second);
 
     std::shared_ptr<const TestSpacePoint> spacePoint = nullptr;
-<<<<<<< HEAD
-    std::vector<const TestMeasurement*> measVect;
-    measVect.emplace_back(meas1);
-    measVect.emplace_back(meas2);
-
-    SpacePointBuilderOptions spOpt{std::make_pair(end1, end2)};
-=======
+
     auto strippair = std::make_pair(end1, end2);
     std::vector<SourceLink> slinks;
     slinks.emplace_back(slinkPair.first);
@@ -277,7 +259,6 @@
 
     SpacePointBuilderOptions spOpt{strippair, accessor};
 
->>>>>>> 3e01fdab
     // nominal strip sp building
     spBuilder.buildSpacePoint(geoCtx, slinks, spOpt,
                               std::back_inserter(spacePoints));
@@ -303,30 +284,20 @@
     auto spBuilder_badStrips = Acts::SpacePointBuilder<TestSpacePoint>(
         spBuilderConfig_badStrips, spConstructor);
     // sp building with the recovery method
-<<<<<<< HEAD
-    SpacePointBuilderOptions spOpt_badStrips1{std::make_pair(end3, end4)};
+    SpacePointBuilderOptions spOpt_badStrips1{std::make_pair(end3, end4),
+                                              accessor};
     spOpt_badStrips1.vertex = vertex;
     spOpt_badStrips1.stripLengthTolerance = 0.0001;
     spOpt_badStrips1.stripLengthGapTolerance = 50.;
-
-    spBuilder_badStrips.buildSpacePoint(geoCtx, measVect, spOpt_badStrips1,
+    spBuilder_badStrips.buildSpacePoint(geoCtx, slinks, spOpt_badStrips1,
                                         std::back_inserter(spacePoints_extra));
 
-    SpacePointBuilderOptions spOpt_badStrips2{std::make_pair(end5, end6)};
+    SpacePointBuilderOptions spOpt_badStrips2{std::make_pair(end5, end6),
+                                              accessor};
     spOpt_badStrips2.vertex = vertex;
     spOpt_badStrips2.stripLengthTolerance = 0.0001;
     spOpt_badStrips2.stripLengthGapTolerance = 50.;
-    spBuilder_badStrips.buildSpacePoint(geoCtx, measVect, spOpt_badStrips2,
-=======
-    SpacePointBuilderOptions spOpt_badStrips1{std::make_pair(end3, end4),
-                                              accessor};
-    spBuilder_badStrips.buildSpacePoint(geoCtx, slinks, spOpt_badStrips1,
-                                        std::back_inserter(spacePoints_extra));
-
-    SpacePointBuilderOptions spOpt_badStrips2{std::make_pair(end5, end6),
-                                              accessor};
     spBuilder_badStrips.buildSpacePoint(geoCtx, slinks, spOpt_badStrips2,
->>>>>>> 3e01fdab
                                         std::back_inserter(spacePoints_extra));
   }
 
